--- conflicted
+++ resolved
@@ -54,13 +54,8 @@
         - "15020"
         - --applicationPorts
         - "80"
-<<<<<<< HEAD
-        - "--concurrency"
-        - "1"
-=======
         - --concurrency
         - "2"
->>>>>>> 054e6c65
         env:
         - name: POD_NAME
           valueFrom:
