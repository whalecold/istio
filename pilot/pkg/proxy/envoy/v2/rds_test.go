--- conflicted
+++ resolved
@@ -28,7 +28,6 @@
 	_, tearDown := initLocalPilotTestEnv(t)
 	defer tearDown()
 
-<<<<<<< HEAD
 	tests := []struct {
 		name     string
 		node     string
@@ -44,7 +43,7 @@
 		{
 			"gateway_new",
 			gatewayID(gatewayIP),
-			[]string{"http.80", "https.443.https"},
+			[]string{"http.80", "https.443.https.my-gateway.testns"},
 			true,
 		},
 		{
@@ -86,59 +85,6 @@
 			}
 		})
 	}
-=======
-	t.Run("sidecar", func(t *testing.T) {
-		rdsr, cancel, err := connectADS(util.MockPilotGrpcAddr)
-		if err != nil {
-			t.Fatal(err)
-		}
-		defer cancel()
-
-		err = sendRDSReq(sidecarID(app3Ip, "app3"), []string{"80", "8080"}, "", rdsr)
-		if err != nil {
-			t.Fatal(err)
-		}
-
-		res, err := rdsr.Recv()
-		if err != nil {
-			t.Fatal("Failed to receive RDS", err)
-		}
-
-		strResponse, _ := model.ToJSONWithIndent(res, " ")
-		_ = ioutil.WriteFile(env.IstioOut+"/rdsv2_sidecar.json", []byte(strResponse), 0644)
-
-		if len(res.Resources) == 0 {
-			t.Fatal("No response")
-		}
-	})
-
-	t.Run("gateway", func(t *testing.T) {
-		rdsr, cancel, err := connectADS(util.MockPilotGrpcAddr)
-		if err != nil {
-			t.Fatal(err)
-		}
-		defer cancel()
-
-		err = sendRDSReq(gatewayID(gatewayIP), []string{"http.80", "https.443.https.my-gateway.testns"}, "", rdsr)
-		if err != nil {
-			t.Fatal(err)
-		}
-
-		res, err := rdsr.Recv()
-		if err != nil {
-			t.Fatal("Failed to receive RDS", err)
-			return
-		}
-
-		strResponse, _ := model.ToJSONWithIndent(res, " ")
-
-		_ = ioutil.WriteFile(env.IstioOut+"/rdsv2_gateway.json", []byte(strResponse), 0644)
-
-		if len(res.Resources) == 0 {
-			t.Fatal("No response")
-		}
-	})
->>>>>>> ffba22a9
 
 	// TODO: compare with some golden once it's stable
 	// check that each mocked service and destination rule has a corresponding resource
